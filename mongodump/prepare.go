--- conflicted
+++ resolved
@@ -149,7 +149,6 @@
 		return fmt.Errorf("error getting collections for database `%v`: %v", dbName, err)
 	}
 
-<<<<<<< HEAD
 	collInfo := &collectionInfo{}
 	for colsIter.Next(collInfo) {
 		// Skip over indexes since they are also listed in system.namespaces in 2.6 or earlier
@@ -169,22 +168,6 @@
 		err := dump.createIntentFromOptions(dbName, collInfo)
 		if err != nil {
 			return err
-=======
-	log.Logf(log.DebugHigh, "found collections: %v", strings.Join(cols, ", "))
-	// tar needs system collections to be first
-	for _, colName := range cols {
-		if strings.HasPrefix(colName, "system.") {
-			if err = dump.CreateIntentForCollection(dbName, colName); err != nil {
-				return err // no context needed
-			}
-		}
-	}
-	for _, colName := range cols {
-		if !strings.HasPrefix(colName, "system.") {
-			if err = dump.CreateIntentForCollection(dbName, colName); err != nil {
-				return err // no context needed
-			}
->>>>>>> 09511dde
 		}
 	}
 	return colsIter.Err()
