// Package mongodump creates BSON data from the contents of a MongoDB instance.
package mongodump

import (
	"bufio"
	"fmt"
	"github.com/mongodb/mongo-tools/common/auth"
	"github.com/mongodb/mongo-tools/common/bsonutil"
	"github.com/mongodb/mongo-tools/common/chunktar"
	"github.com/mongodb/mongo-tools/common/db"
	"github.com/mongodb/mongo-tools/common/intents"
	"github.com/mongodb/mongo-tools/common/json"
	"github.com/mongodb/mongo-tools/common/log"
	"github.com/mongodb/mongo-tools/common/options"
	"github.com/mongodb/mongo-tools/common/progress"
	"github.com/mongodb/mongo-tools/common/util"
	"gopkg.in/mgo.v2"
	"gopkg.in/mgo.v2/bson"
	"io"
	"os"
	"path/filepath"
	"time"
)

const (
	progressBarLength   = 24
	progressBarWaitTime = time.Second * 3

	defaultPermissions = 0755
)

// MongoDump is a container for the user-specified options and
// internal state used for running mongodump.
type MongoDump struct {
	// basic mongo tool options
	ToolOptions   *options.ToolOptions
	InputOptions  *InputOptions
	OutputOptions *OutputOptions

	// useful internals that we don't directly expose as options
	sessionProvider *db.SessionProvider
	manager         *intents.Manager
	useStdout       bool
	query           bson.M
	oplogCollection string
	oplogStart      bson.MongoTimestamp
	isMongos        bool
	authVersion     int
	progressManager *progress.Manager
	chunkWriter     *chunktar.Writer
}

// ValidateOptions checks for any incompatible sets of options.
func (dump *MongoDump) ValidateOptions() error {
	switch {
	case dump.OutputOptions.Out == "-" && !dump.OutputOptions.Tar && dump.ToolOptions.Namespace.Collection == "":
		return fmt.Errorf("can only dump a single collection or tar archive to stdout")
	case dump.ToolOptions.Namespace.DB == "" && dump.ToolOptions.Namespace.Collection != "":
		return fmt.Errorf("cannot dump a collection without a specified database")
	case dump.InputOptions.Query != "" && dump.ToolOptions.Namespace.Collection == "":
		return fmt.Errorf("cannot dump using a query without a specified collection")
	case dump.OutputOptions.DumpDBUsersAndRoles && dump.ToolOptions.Namespace.DB == "":
		return fmt.Errorf("must specify a database when running with dumpDbUsersAndRoles")
	case dump.OutputOptions.DumpDBUsersAndRoles && dump.ToolOptions.Namespace.Collection != "":
		return fmt.Errorf("cannot specify a collection when running with dumpDbUsersAndRoles")
	case dump.OutputOptions.Oplog && dump.ToolOptions.Namespace.DB != "":
		return fmt.Errorf("--oplog mode only supported on full dumps")
	case len(dump.OutputOptions.ExcludedCollections) > 0 && dump.ToolOptions.Namespace.Collection != "":
		return fmt.Errorf("--collection is not allowed when --excludeCollection is specified")
	case len(dump.OutputOptions.ExcludedCollectionPrefixes) > 0 && dump.ToolOptions.Namespace.Collection != "":
		return fmt.Errorf("--collection is not allowed when --excludeCollectionsWithPrefix is specified")
	case len(dump.OutputOptions.ExcludedCollections) > 0 && dump.ToolOptions.Namespace.DB == "":
		return fmt.Errorf("--db is required when --excludeCollection is specified")
	case len(dump.OutputOptions.ExcludedCollectionPrefixes) > 0 && dump.ToolOptions.Namespace.DB == "":
		return fmt.Errorf("--db is required when --excludeCollectionsWithPrefix is specified")
	case dump.OutputOptions.Repair && dump.InputOptions.Query != "":
		return fmt.Errorf("cannot run a query with --repair enabled")
	}
	return nil
}

// Init performs preliminary setup operations for MongoDump.
func (dump *MongoDump) Init() error {
	err := dump.ValidateOptions()
	if err != nil {
		return fmt.Errorf("bad option: %v", err)
	}
	if dump.OutputOptions.Out == "-" {
		dump.useStdout = true
	}
	dump.sessionProvider, err = db.NewSessionProvider(*dump.ToolOptions)
	if err != nil {
		return fmt.Errorf("can't create session: %v", err)
	}
	// ensure we allow secondary reads
	dump.sessionProvider.SetFlags(db.Monotonic)
	dump.isMongos, err = dump.sessionProvider.IsMongos()
	if err != nil {
		return err
	}
	// return a helpful error message for mongos
	if dump.OutputOptions.Repair && dump.isMongos {
		return fmt.Errorf("--repair flag cannot be used on a mongos")
	}
	if dump.OutputOptions.Tar {

	}
	dump.manager = intents.NewIntentManager()
	dump.progressManager = progress.NewProgressBarManager(log.Writer(0), progressBarWaitTime)
	return nil
}

// Dump handles some final options checking and executes MongoDump.
func (dump *MongoDump) Dump() error {
	var err error
	if dump.InputOptions.Query != "" {
		// parse JSON then convert extended JSON values
		var asJSON interface{}
		err = json.Unmarshal([]byte(dump.InputOptions.Query), &asJSON)
		if err != nil {
			return fmt.Errorf("error parsing query as json: %v", err)
		}
		convertedJSON, err := bsonutil.ConvertJSONValueToBSON(asJSON)
		if err != nil {
			return fmt.Errorf("error converting query to bson: %v", err)
		}
		asMap, ok := convertedJSON.(map[string]interface{})
		if !ok {
			// unlikely to be reached
			return fmt.Errorf("query is not in proper format")
		}
		dump.query = bson.M(asMap)
	}

	if dump.OutputOptions.DumpDBUsersAndRoles {
		// first make sure this is possible with the connected database
		dump.authVersion, err = auth.GetAuthVersion(dump.sessionProvider)
		if err != nil {
			return fmt.Errorf("error getting auth schema version for dumpDbUsersAndRoles: %v", err)
		}
		log.Logf(log.DebugLow, "using auth schema version %v", dump.authVersion)
		if dump.authVersion < 3 {
			return fmt.Errorf("backing up users and roles is only supported for "+
				"deployments with auth schema versions >= 3, found: %v", dump.authVersion)
		}
	}

	// switch on what kind of execution to do
	switch {
	case dump.ToolOptions.DB == "" && dump.ToolOptions.Collection == "":
		err = dump.CreateAllIntents()
	case dump.ToolOptions.DB != "" && dump.ToolOptions.Collection == "":
		err = dump.CreateIntentsForDatabase(dump.ToolOptions.DB)
	case dump.ToolOptions.DB != "" && dump.ToolOptions.Collection != "":
		err = dump.CreateCollectionIntent(dump.ToolOptions.DB, dump.ToolOptions.Collection)
	}
	if err != nil {
		return err
	}

	// verify we can use repair cursors
	if dump.OutputOptions.Repair {
		log.Log(log.DebugLow, "verifying that the connected server supports repairCursor")
		if dump.isMongos {
			return fmt.Errorf("cannot use --repair on mongos")
		}
		exampleIntent := dump.manager.Peek()
		if exampleIntent != nil {
			supported, err := dump.sessionProvider.SupportsRepairCursor(
				exampleIntent.DB, exampleIntent.C)
			if !supported {
				return err // no extra context needed
			}
		}
	}

	// If oplog capturing is enabled, we first check the most recent
	// oplog entry and save its timestamp, this will let us later
	// copy all oplog entries that occurred while dumping, creating
	// what is effectively a point-in-time snapshot.
	if dump.OutputOptions.Oplog {
		err := dump.determineOplogCollectionName()
		if err != nil {
			return fmt.Errorf("error finding oplog: %v", err)
		}
		log.Logf(log.Info, "getting most recent oplog timestamp")
		dump.oplogStart, err = dump.getOplogStartTime()
		if err != nil {
			return fmt.Errorf("error getting oplog start: %v", err)
		}
	}

	// If tar is enabled, create a new tar.Writer on a new file
	// or stdout
	if dump.OutputOptions.Tar {
		if dump.useStdout {
			dump.chunkWriter = chunktar.NewWriter(os.Stdout)
			defer dump.chunkWriter.Close()
		} else {
			out, err := os.Create(dump.OutputOptions.Out)
			if err != nil {
				return fmt.Errorf("error creating tar file `%v`: %v", dump.OutputOptions.Out, err)
			}
			defer out.Close()

			dump.chunkWriter = chunktar.NewWriter(out)
			defer dump.chunkWriter.Close()
		}
	}

	// kick off the progress bar manager and begin dumping intents
	dump.progressManager.Start()
	defer dump.progressManager.Stop()

	// dump all queued collections
	if err := dump.DumpIntents(); err != nil {
		return err
	}

	// If we are capturing the oplog, we dump all oplog entries that occurred
	// while dumping the database. Before and after dumping the oplog,
	// we check to see if the oplog has rolled over (i.e. the most recent entry when
	// we started still exist, so we know we haven't lost data)
	if dump.OutputOptions.Oplog {
		log.Logf(log.DebugLow, "checking if oplog entry %v still exists", dump.oplogStart)
		exists, err := dump.checkOplogTimestampExists(dump.oplogStart)
		if !exists {
			return fmt.Errorf(
				"oplog overflow: mongodump was unable to capture all new oplog entries during execution")
		}
		if err != nil {
			return fmt.Errorf("unable to check oplog for overflow: %v", err)
		}
		log.Logf(log.DebugHigh, "oplog entry %v still exists", dump.oplogStart)

		// dump oplog in root of the dump folder
		err, oplogOut, oplogFilepath, dispose := dump.getOutputWriter("", "oplog.bson", false)
		if err != nil {
			return err
		}
		defer dispose()

		log.Logf(log.Always, "writing captured oplog to %v", oplogFilepath)
		err = dump.DumpOplogAfterTimestamp(dump.oplogStart, oplogOut)
		if err != nil {
			return fmt.Errorf("error dumping oplog: %v", err)
		}

		// check the oplog for a rollover one last time, to avoid a race condition
		// wherein the oplog rolls over in the time after our first check, but before
		// we copy it.
		log.Logf(log.DebugLow, "checking again if oplog entry %v still exists", dump.oplogStart)
		exists, err = dump.checkOplogTimestampExists(dump.oplogStart)
		if !exists {
			return fmt.Errorf(
				"oplog overflow: mongodump was unable to capture all new oplog entries during execution")
		}
		if err != nil {
			return fmt.Errorf("unable to check oplog for overflow: %v", err)
		}
		log.Logf(log.DebugHigh, "oplog entry %v still exists", dump.oplogStart)
	}

	if dump.OutputOptions.DumpDBUsersAndRoles {
		log.Logf(log.Always, "dumping users and roles for %v", dump.ToolOptions.DB)
		if dump.ToolOptions.DB == "admin" {
			log.Logf(log.Always, "skipping users/roles dump, already dumped admin database")
		} else {
			err = dump.DumpUsersAndRolesForDB(dump.ToolOptions.DB)
			if err != nil {
				return fmt.Errorf("error dumping users and roles: %v", err)
			}
		}
	}

	log.Logf(log.Info, "done")

	return err
}

// DumpIntents iterates through the previously-created intents and
// dumps all of the found collections.
func (dump *MongoDump) DumpIntents() error {
	resultChan := make(chan error)

	var jobs int
	if dump.ToolOptions != nil && dump.ToolOptions.HiddenOptions != nil {
		jobs = dump.ToolOptions.HiddenOptions.MaxProcs
	}
	jobs = util.MaxInt(jobs, 1)
	// can't write multiple files to tar archive simulatneously
	if dump.OutputOptions.Tar {
		jobs = 1
	}
	if jobs > 1 {
		dump.manager.Finalize(intents.LongestTaskFirst)
	} else {
		dump.manager.Finalize(intents.Legacy)
	}

	log.Logf(log.Info, "dumping with %v job threads", jobs)

	// start a goroutine for each job thread
	for i := 0; i < jobs; i++ {
		go func(id int) {
			log.Logf(log.DebugHigh, "starting dump routine with id=%v", id)
			for {
				intent := dump.manager.Pop()
				if intent == nil {
					log.Logf(log.DebugHigh, "ending dump routine with id=%v, no more work to do", id)
					resultChan <- nil
					return
				}
				err := dump.DumpIntent(intent)
				if err != nil {
					resultChan <- err
					return
				}
				dump.manager.Finish(intent)
			}
		}(i)
	}

	// wait until all goroutines are done or one of them errors out
	for i := 0; i < jobs; i++ {
		if err := <-resultChan; err != nil {
			return err
		}
	}

	return nil
}

// DumpCollection dumps the specified database's collection.
func (dump *MongoDump) DumpIntent(intent *intents.Intent) error {
	session, err := dump.sessionProvider.GetSession()
	if err != nil {
		return err
	}
	session.SetSocketTimeout(0)
	defer session.Close()
	// in mgo, setting prefetch = 1.0 causes the driver to make requests for
	// more results as soon as results are returned. This effectively
	// duplicates the behavior of an exhaust cursor.
	session.SetPrefetch(1.0)

	var findQuery *mgo.Query
	switch {
	case len(dump.query) > 0:
		findQuery = session.DB(intent.DB).C(intent.C).Find(dump.query)
	case dump.InputOptions.TableScan:
		// ---forceTablesScan runs the query without snapshot enabled
		findQuery = session.DB(intent.DB).C(intent.C).Find(nil)
	default:
		findQuery = session.DB(intent.DB).C(intent.C).Find(nil).Snapshot()

	}

	if dump.useStdout && !dump.OutputOptions.Tar {
		log.Logf(log.Always, "writing %v to stdout", intent.Namespace())
		return dump.dumpQueryToWriter(findQuery, intent, os.Stdout)
	}

	// dump metadat first, tar restore needs the metadata before the collection
	createDir := true
	// don't dump metatdata for SystemIndexes collection
	if !intent.IsSystemIndexes() {
		err, metaOut, metadataFilepath, dispose := dump.getOutputWriter(intent.DB, fmt.Sprintf("%v.metadata.json", intent.C), createDir)
		if err != nil {
			return err
		}
		defer dispose()
		createDir = false

		log.Logf(log.Always, "writing %v metadata to %v", intent.Namespace(), metadataFilepath)
		if err = dump.dumpMetadataToWriter(intent.DB, intent.C, metaOut); err != nil {
			return err
		}
	}

	err, out, outFilepath, dispose := dump.getOutputWriter(intent.DB, fmt.Sprintf("%v.bson", intent.C), createDir)
	if err != nil {
		return err
	}
	defer dispose()

	if !dump.OutputOptions.Repair {
		log.Logf(log.Always, "writing %v to %v", intent.Namespace(), outFilepath)
		if err = dump.dumpQueryToWriter(findQuery, intent, out); err != nil {
			return err
		}
	} else {
		// handle repairs as a special case, since we cannot count them
		log.Logf(log.Always, "writing repair of %v to %v", intent.Namespace(), outFilepath)
		repairIter := session.DB(intent.DB).C(intent.C).Repair()
		repairCounter := progress.NewCounter(1) // this counter is ignored
		if err := dump.dumpIterToWriter(repairIter, out, repairCounter); err != nil {
			return fmt.Errorf("repair error: %v", err)
		}
		log.Logf(log.Always,
			"\trepair cursor found %v documents in %v", repairCounter, intent.Namespace())
	}

<<<<<<< HEAD
	// don't dump metatdata for SystemIndexes collection
	if intent.IsSystemIndexes() {
		return nil
	}

	metadataFilepath := filepath.Join(dbFolder, fmt.Sprintf("%v.metadata.json", intent.C))
	metaOut, err := os.Create(metadataFilepath)
	if err != nil {
		return fmt.Errorf("error creating metadata.json file `%v`: %v", outFilepath, err)
	}
	defer metaOut.Close()

	log.Logf(log.Always, "writing %v metadata to %v", intent.Namespace(), metadataFilepath)
	if err = dump.dumpMetadataToWriter(intent, metaOut); err != nil {
		return err
	}

=======
>>>>>>> 09511dde
	log.Logf(log.Always, "done dumping %v", intent.Namespace())
	return nil
}

// dumpQueryToWriter takes an mgo Query, its intent, and a writer, performs the query,
// and writes the raw bson results to the writer.
func (dump *MongoDump) dumpQueryToWriter(
	query *mgo.Query, intent *intents.Intent, writer io.Writer) (err error) {

	total, err := query.Count()
	if err != nil {
		return fmt.Errorf("error reading from db: %v", err)
	}
	log.Logf(log.Info, "\t%v documents", total)

	dumpProgressor := progress.NewCounter(int64(total))
	bar := &progress.Bar{
		Name:      intent.Namespace(),
		Watching:  dumpProgressor,
		BarLength: progressBarLength,
	}
	dump.progressManager.Attach(bar)
	defer dump.progressManager.Detach(bar)

	iter := query.Iter()
	return dump.dumpIterToWriter(iter, writer, dumpProgressor)
}

// dumpIterToWriter takes an mgo iterator, a writer, and a pointer to
// a counter, and dumps the iterator's contents to the writer.
func (dump *MongoDump) dumpIterToWriter(
	iter *mgo.Iter, writer io.Writer, progressCount progress.Updateable) error {

	// We run the result iteration in its own goroutine,
	// this allows disk i/o to not block reads from the db,
	// which gives a slight speedup on benchmarks
	buffChan := make(chan []byte)
	go func() {
		for {
			raw := &bson.Raw{}
			next := iter.Next(raw)
			if !next {
				// we check the iterator for errors below
				close(buffChan)
				return
			}

			nextCopy := make([]byte, len(raw.Data))
			copy(nextCopy, raw.Data)

			buffChan <- nextCopy
		}
	}()

	// wrap writer in buffer to reduce load on disk
	w := bufio.NewWriterSize(writer, 32*1024)

	// while there are still results in the database,
	// grab results from the goroutine and write them to filesystem
	for {
		buff, alive := <-buffChan
		if !alive {
			if iter.Err() != nil {
				return fmt.Errorf("error reading collection: %v", iter.Err())
			}
			break
		}
		_, err := w.Write(buff)
		if err != nil {
			return fmt.Errorf("error writing to file: %v", err)
		}
		progressCount.Inc(1)
	}

	// flush all remaining disk writes then exit
	err := w.Flush()
	if err != nil {
		return fmt.Errorf("error flushing file writer: %v", err)
	}
	return nil
}

// DumpUsersAndRolesForDB queries and dumps the users and roles tied to the given
// database. Only works with an authentication schema version >= 3.
func (dump *MongoDump) DumpUsersAndRolesForDB(db string) error {
	session, err := dump.sessionProvider.GetSession()
	if err != nil {
		return err
	}
	session.SetSocketTimeout(0)
	defer session.Close()

	dbQuery := bson.M{"db": db}
	outDir := filepath.Join(dump.OutputOptions.Out, db)

	usersFile, err := os.Create(filepath.Join(outDir, "$admin.system.users.bson"))
	if err != nil {
		return fmt.Errorf("error creating file for db users: %v", err)
	}
	usersQuery := session.DB("admin").C("system.users").Find(dbQuery)
	err = dump.dumpQueryToWriter(
		usersQuery, &intents.Intent{DB: "system", C: "users"}, usersFile)
	if err != nil {
		return fmt.Errorf("error dumping db users: %v", err)
	}

	rolesFile, err := os.Create(filepath.Join(outDir, "$admin.system.roles.bson"))
	if err != nil {
		return fmt.Errorf("error creating file for db roles: %v", err)
	}
	rolesQuery := session.DB("admin").C("system.roles").Find(dbQuery)
	err = dump.dumpQueryToWriter(
		rolesQuery, &intents.Intent{DB: "system", C: "roles"}, rolesFile)
	if err != nil {
		return fmt.Errorf("error dumping db roles: %v", err)
	}

	versionFile, err := os.Create(filepath.Join(outDir, "$admin.system.version.bson"))
	if err != nil {
		return fmt.Errorf("error creating file for db auth version: %v", err)
	}
	versionQuery := session.DB("admin").C("system.version").Find(nil)
	err = dump.dumpQueryToWriter(
		versionQuery, &intents.Intent{DB: "system", C: "version"}, versionFile)
	if err != nil {
		return fmt.Errorf("error dumping db auth version: %v", err)
	}

	return nil
}

// return an io.Writer for a file or tar archive depending on output flags
func (dump *MongoDump) getOutputWriter(directory, file string, createDir bool) (err error, writer io.Writer, writerPath string, dispose func()) {
	if dump.OutputOptions.Tar {
		if directory == "" {
			writerPath = file
		} else {
			// tar always uses forward slash for path separator
			writerPath = filepath.ToSlash(filepath.Join(directory, file))
		}
		err = dump.chunkWriter.WriteHeader(writerPath)
		writer = dump.chunkWriter
		// no disposal necessary for tar
		dispose = func() {}
	} else {
		if createDir {
			outFolder := filepath.Join(dump.OutputOptions.Out, directory)
			if err = os.MkdirAll(outFolder, defaultPermissions); err != nil {
				err = fmt.Errorf("error creating folder `%v` for dump: %v", outFolder, err)
				return
			}
		}
		writerPath = filepath.Join(filepath.Join(dump.OutputOptions.Out, directory, file))
		var outFile *os.File
		outFile, err = os.Create(writerPath)
		writer = outFile
		dispose = func() { outFile.Close() }
	}
	if err != nil {
		err = fmt.Errorf("error creating file `%v`: %v", writerPath, err)
		return
	}
	return
}<|MERGE_RESOLUTION|>--- conflicted
+++ resolved
@@ -102,9 +102,6 @@
 	if dump.OutputOptions.Repair && dump.isMongos {
 		return fmt.Errorf("--repair flag cannot be used on a mongos")
 	}
-	if dump.OutputOptions.Tar {
-
-	}
 	dump.manager = intents.NewIntentManager()
 	dump.progressManager = progress.NewProgressBarManager(log.Writer(0), progressBarWaitTime)
 	return nil
@@ -373,7 +370,7 @@
 		createDir = false
 
 		log.Logf(log.Always, "writing %v metadata to %v", intent.Namespace(), metadataFilepath)
-		if err = dump.dumpMetadataToWriter(intent.DB, intent.C, metaOut); err != nil {
+		if err = dump.dumpMetadataToWriter(intent, metaOut); err != nil {
 			return err
 		}
 	}
@@ -401,26 +398,6 @@
 			"\trepair cursor found %v documents in %v", repairCounter, intent.Namespace())
 	}
 
-<<<<<<< HEAD
-	// don't dump metatdata for SystemIndexes collection
-	if intent.IsSystemIndexes() {
-		return nil
-	}
-
-	metadataFilepath := filepath.Join(dbFolder, fmt.Sprintf("%v.metadata.json", intent.C))
-	metaOut, err := os.Create(metadataFilepath)
-	if err != nil {
-		return fmt.Errorf("error creating metadata.json file `%v`: %v", outFilepath, err)
-	}
-	defer metaOut.Close()
-
-	log.Logf(log.Always, "writing %v metadata to %v", intent.Namespace(), metadataFilepath)
-	if err = dump.dumpMetadataToWriter(intent, metaOut); err != nil {
-		return err
-	}
-
-=======
->>>>>>> 09511dde
 	log.Logf(log.Always, "done dumping %v", intent.Namespace())
 	return nil
 }
